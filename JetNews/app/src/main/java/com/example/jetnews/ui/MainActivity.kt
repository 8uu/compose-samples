/*
 * Copyright 2020 The Android Open Source Project
 *
 * Licensed under the Apache License, Version 2.0 (the "License");
 * you may not use this file except in compliance with the License.
 * You may obtain a copy of the License at
 *
 *      http://www.apache.org/licenses/LICENSE-2.0
 *
 * Unless required by applicable law or agreed to in writing, software
 * distributed under the License is distributed on an "AS IS" BASIS,
 * WITHOUT WARRANTIES OR CONDITIONS OF ANY KIND, either express or implied.
 * See the License for the specific language governing permissions and
 * limitations under the License.
 */

package com.example.jetnews.ui

import android.os.Bundle
import androidx.activity.viewModels
import androidx.appcompat.app.AppCompatActivity
import androidx.ui.core.setContent
import com.example.jetnews.JetnewsApplication

class MainActivity : AppCompatActivity() {

    val navigationViewModel by viewModels<NavigationViewModel>()

    override fun onCreate(savedInstanceState: Bundle?) {
        super.onCreate(savedInstanceState)

        val appContainer = (application as JetnewsApplication).container
        setContent {
<<<<<<< HEAD
            JetnewsApp(appContainer = appContainer)
=======
            JetnewsApp(appContainer, navigationViewModel)
        }
    }

    override fun onBackPressed() {
        if (!navigationViewModel.onBack()) {
            super.onBackPressed()
>>>>>>> 32d492bf
        }
    }
}<|MERGE_RESOLUTION|>--- conflicted
+++ resolved
@@ -31,9 +31,6 @@
 
         val appContainer = (application as JetnewsApplication).container
         setContent {
-<<<<<<< HEAD
-            JetnewsApp(appContainer = appContainer)
-=======
             JetnewsApp(appContainer, navigationViewModel)
         }
     }
@@ -41,7 +38,6 @@
     override fun onBackPressed() {
         if (!navigationViewModel.onBack()) {
             super.onBackPressed()
->>>>>>> 32d492bf
         }
     }
 }