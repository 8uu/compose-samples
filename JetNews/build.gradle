--- conflicted
+++ resolved
@@ -15,13 +15,8 @@
  */
 
 buildscript {
-<<<<<<< HEAD
-    ext.kotlin_version = '1.3.60-eap-76'
-    ext.compose_version = '0.1.0-SNAPSHOT'
-=======
     ext.kotlin_version = '1.3.60'
     ext.compose_version = '0.1.0-dev02'
->>>>>>> 98d8e548
     repositories {
         google()
         jcenter()
