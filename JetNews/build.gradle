--- conflicted
+++ resolved
@@ -17,11 +17,7 @@
 buildscript {
     ext.kotlin_version = '1.3.71'
 
-<<<<<<< HEAD
-    def compose_release_version = "dev10"
-=======
     def compose_release_version = "dev11"
->>>>>>> 3f3a3db5
     ext.compose_version = "0.1.0-$compose_release_version"
     ext.compose_compiler_extension_version = "0.1.0-$compose_release_version"
 
@@ -30,11 +26,7 @@
         jcenter()
     }
     dependencies {
-<<<<<<< HEAD
-        classpath 'com.android.tools.build:gradle:4.1.0-alpha08'
-=======
         classpath 'com.android.tools.build:gradle:4.1.0-alpha09'
->>>>>>> 3f3a3db5
         classpath "org.jetbrains.kotlin:kotlin-gradle-plugin:$kotlin_version"
     }
 }
